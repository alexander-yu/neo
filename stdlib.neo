--- conflicted
+++ resolved
@@ -255,7 +255,6 @@
     return res;
 }
 
-<<<<<<< HEAD
 matrix<int> imap(func<(int):int> f, matrix<int> m) {
     auto r = rows(m);
     auto c = cols(m);
@@ -264,7 +263,24 @@
     for (auto i = 0; i < r; i++) {
         for (auto j = 0; j < c; j++) {
             res[i,j] = f(m[i,j]);
-=======
+        }
+    }
+    return res;
+}
+
+matrix<float> fmap(func<(float):float> f, matrix<float> m) {
+    auto r = rows(m);
+    auto c = cols(m);
+    create matrix<float> res[r][c];
+
+    for (auto i = 0; i < r; i++) {
+        for (auto j = 0; j < c; j++) {
+            res[i,j] = f(m[i,j]);
+        }
+    }
+    return res;
+}
+
 matrix<int> iinsert_col(matrix<int> m, int n, array<int> a){
     auto r = rows(m);
     auto c = cols(m);
@@ -282,22 +298,10 @@
                 res[i, j2] = a[i];
             }
             j2 = j2 + 1;
->>>>>>> 0e0c3a89
-        }
-    }
-    return res;
-}
-
-<<<<<<< HEAD
-matrix<float> fmap(func<(float):float> f, matrix<float> m) {
-    auto r = rows(m);
-    auto c = cols(m);
-    create matrix<float> res[r][c];
-
-    for (auto i = 0; i < r; i++) {
-        for (auto j = 0; j < c; j++) {
-            res[i,j] = f(m[i,j]);
-=======
+        }
+    }
+    return res;
+}
 
 matrix<float> finsert_col(matrix<float> m, int n, array<float> a){
     auto r = rows(m);
@@ -316,7 +320,6 @@
                 res[i, j2] = a[i];
             }
             j2 = j2 + 1;
->>>>>>> 0e0c3a89
         }
     }
     return res;
